import argparse
import shutil
from pathlib import Path

import soundfile as sf
import torch
import yaml
from tqdm import tqdm

from style_bert_vits2.logging import logger
from style_bert_vits2.utils.stdout_wrapper import SAFE_STDOUT


# TODO: 並列処理による高速化

vad_model, utils = torch.hub.load(
    repo_or_dir="snakers4/silero-vad",
    model="silero_vad",
    onnx=True,
    trust_repo=True,
)

(get_speech_timestamps, _, read_audio, *_) = utils


def get_stamps(
    audio_file: Path,
    min_silence_dur_ms: int = 700,
    min_sec: float = 2,
    max_sec: float = 12,
):
    """
    min_silence_dur_ms: int (ミリ秒):
        このミリ秒数以上を無音だと判断する。
        逆に、この秒数以下の無音区間では区切られない。
        小さくすると、音声がぶつ切りに小さくなりすぎ、
        大きくすると音声一つ一つが長くなりすぎる。
        データセットによってたぶん要調整。
    min_sec: float (秒):
        この秒数より小さい発話は無視する。
    max_sec: float (秒):
        この秒数より大きい発話は無視する。
    """

    sampling_rate = 16000  # 16kHzか8kHzのみ対応

    min_ms = int(min_sec * 1000)

    wav = read_audio(str(audio_file), sampling_rate=sampling_rate)
    speech_timestamps = get_speech_timestamps(
        wav,
        vad_model,
        sampling_rate=sampling_rate,
        min_silence_duration_ms=min_silence_dur_ms,
        min_speech_duration_ms=min_ms,
        max_speech_duration_s=max_sec,
    )

    return speech_timestamps


def split_wav(
<<<<<<< HEAD
    audio_file: Path,
    target_dir: Path,
    min_sec: float = 2,
    max_sec: float = 12,
    min_silence_dur_ms: int = 700,
) -> tuple[float, int]:
    margin: int = 200  # ミリ秒単位で、音声の前後に余裕を持たせる
=======
    audio_file,
    target_dir="raw",
    min_sec=2,
    max_sec=12,
    min_silence_dur_ms=700,
    time_suffix=False,
):
    margin = 200  # ミリ秒単位で、音声の前後に余裕を持たせる
>>>>>>> a91c7aa1
    speech_timestamps = get_stamps(
        audio_file,
        min_silence_dur_ms=min_silence_dur_ms,
        min_sec=min_sec,
        max_sec=max_sec,
    )

    data, sr = sf.read(audio_file)

    total_ms = len(data) / sr * 1000

    file_name = audio_file.stem
    target_dir.mkdir(parents=True, exist_ok=True)

    total_time_ms: float = 0
    count = 0

    # タイムスタンプに従って分割し、ファイルに保存
    for i, ts in enumerate(speech_timestamps):
        start_ms = max(ts["start"] / 16 - margin, 0)
        end_ms = min(ts["end"] / 16 + margin, total_ms)

        start_sample = int(start_ms / 1000 * sr)
        end_sample = int(end_ms / 1000 * sr)
        segment = data[start_sample:end_sample]

<<<<<<< HEAD
        sf.write(str(target_dir / f"{file_name}-{i}.wav"), segment, sr)
=======
        if time_suffix:
            file = f"{file_name}-{int(start_ms)}-{int(end_ms)}.wav"
        else:
            file = f"{file_name}-{i}.wav"
        sf.write(os.path.join(target_dir, file), segment, sr)
>>>>>>> a91c7aa1
        total_time_ms += end_ms - start_ms
        count += 1

    return total_time_ms / 1000, count


if __name__ == "__main__":
    parser = argparse.ArgumentParser()
    parser.add_argument(
        "--min_sec", "-m", type=float, default=2, help="Minimum seconds of a slice"
    )
    parser.add_argument(
        "--max_sec", "-M", type=float, default=12, help="Maximum seconds of a slice"
    )
    parser.add_argument(
        "--input_dir",
        "-i",
        type=str,
        default="inputs",
        help="Directory of input wav files",
    )
    parser.add_argument(
        "--model_name",
        type=str,
        required=True,
        help="The result will be in Data/{model_name}/raw/ (if Data is dataset_root in configs/paths.yml)",
    )
    parser.add_argument(
        "--min_silence_dur_ms",
        "-s",
        type=int,
        default=700,
        help="Silence above this duration (ms) is considered as a split point.",
    )
    parser.add_argument(
        "--time_suffix",
        "-t",
        action='store_true',
        help="Make the filename end with -start_ms-end_ms when saving wav.",
    )
    args = parser.parse_args()

    with open(Path("configs/paths.yml"), "r", encoding="utf-8") as f:
        path_config: dict[str, str] = yaml.safe_load(f.read())
        dataset_root = path_config["dataset_root"]

<<<<<<< HEAD
    model_name = str(args.model_name)
    input_dir = Path(args.input_dir)
    output_dir = Path(dataset_root) / model_name / "raw"
    min_sec: float = args.min_sec
    max_sec: float = args.max_sec
    min_silence_dur_ms: int = args.min_silence_dur_ms
=======
    input_dir = args.input_dir
    output_dir = os.path.join(dataset_root, args.model_name, "raw")
    min_sec = args.min_sec
    max_sec = args.max_sec
    min_silence_dur_ms = args.min_silence_dur_ms
    time_suffix = args.time_suffix
>>>>>>> a91c7aa1

    wav_files = Path(input_dir).glob("**/*.wav")
    wav_files = list(wav_files)
    logger.info(f"Found {len(wav_files)} wav files.")
    if output_dir.exists():
        logger.warning(f"Output directory {output_dir} already exists, deleting...")
        shutil.rmtree(output_dir)

    total_sec = 0
    total_count = 0
    for wav_file in tqdm(wav_files, file=SAFE_STDOUT):
        time_sec, count = split_wav(
            audio_file=wav_file,
            target_dir=output_dir,
            min_sec=min_sec,
            max_sec=max_sec,
            min_silence_dur_ms=min_silence_dur_ms,
            time_suffix=time_suffix,
        )
        total_sec += time_sec
        total_count += count

    logger.info(
        f"Slice done! Total time: {total_sec / 60:.2f} min, {total_count} files."
    )
<|MERGE_RESOLUTION|>--- conflicted
+++ resolved
@@ -1,201 +1,179 @@
-import argparse
-import shutil
-from pathlib import Path
-
-import soundfile as sf
-import torch
-import yaml
-from tqdm import tqdm
-
-from style_bert_vits2.logging import logger
-from style_bert_vits2.utils.stdout_wrapper import SAFE_STDOUT
-
-
-# TODO: 並列処理による高速化
-
-vad_model, utils = torch.hub.load(
-    repo_or_dir="snakers4/silero-vad",
-    model="silero_vad",
-    onnx=True,
-    trust_repo=True,
-)
-
-(get_speech_timestamps, _, read_audio, *_) = utils
-
-
-def get_stamps(
-    audio_file: Path,
-    min_silence_dur_ms: int = 700,
-    min_sec: float = 2,
-    max_sec: float = 12,
-):
-    """
-    min_silence_dur_ms: int (ミリ秒):
-        このミリ秒数以上を無音だと判断する。
-        逆に、この秒数以下の無音区間では区切られない。
-        小さくすると、音声がぶつ切りに小さくなりすぎ、
-        大きくすると音声一つ一つが長くなりすぎる。
-        データセットによってたぶん要調整。
-    min_sec: float (秒):
-        この秒数より小さい発話は無視する。
-    max_sec: float (秒):
-        この秒数より大きい発話は無視する。
-    """
-
-    sampling_rate = 16000  # 16kHzか8kHzのみ対応
-
-    min_ms = int(min_sec * 1000)
-
-    wav = read_audio(str(audio_file), sampling_rate=sampling_rate)
-    speech_timestamps = get_speech_timestamps(
-        wav,
-        vad_model,
-        sampling_rate=sampling_rate,
-        min_silence_duration_ms=min_silence_dur_ms,
-        min_speech_duration_ms=min_ms,
-        max_speech_duration_s=max_sec,
-    )
-
-    return speech_timestamps
-
-
-def split_wav(
-<<<<<<< HEAD
-    audio_file: Path,
-    target_dir: Path,
-    min_sec: float = 2,
-    max_sec: float = 12,
-    min_silence_dur_ms: int = 700,
-) -> tuple[float, int]:
-    margin: int = 200  # ミリ秒単位で、音声の前後に余裕を持たせる
-=======
-    audio_file,
-    target_dir="raw",
-    min_sec=2,
-    max_sec=12,
-    min_silence_dur_ms=700,
-    time_suffix=False,
-):
-    margin = 200  # ミリ秒単位で、音声の前後に余裕を持たせる
->>>>>>> a91c7aa1
-    speech_timestamps = get_stamps(
-        audio_file,
-        min_silence_dur_ms=min_silence_dur_ms,
-        min_sec=min_sec,
-        max_sec=max_sec,
-    )
-
-    data, sr = sf.read(audio_file)
-
-    total_ms = len(data) / sr * 1000
-
-    file_name = audio_file.stem
-    target_dir.mkdir(parents=True, exist_ok=True)
-
-    total_time_ms: float = 0
-    count = 0
-
-    # タイムスタンプに従って分割し、ファイルに保存
-    for i, ts in enumerate(speech_timestamps):
-        start_ms = max(ts["start"] / 16 - margin, 0)
-        end_ms = min(ts["end"] / 16 + margin, total_ms)
-
-        start_sample = int(start_ms / 1000 * sr)
-        end_sample = int(end_ms / 1000 * sr)
-        segment = data[start_sample:end_sample]
-
-<<<<<<< HEAD
-        sf.write(str(target_dir / f"{file_name}-{i}.wav"), segment, sr)
-=======
-        if time_suffix:
-            file = f"{file_name}-{int(start_ms)}-{int(end_ms)}.wav"
-        else:
-            file = f"{file_name}-{i}.wav"
-        sf.write(os.path.join(target_dir, file), segment, sr)
->>>>>>> a91c7aa1
-        total_time_ms += end_ms - start_ms
-        count += 1
-
-    return total_time_ms / 1000, count
-
-
-if __name__ == "__main__":
-    parser = argparse.ArgumentParser()
-    parser.add_argument(
-        "--min_sec", "-m", type=float, default=2, help="Minimum seconds of a slice"
-    )
-    parser.add_argument(
-        "--max_sec", "-M", type=float, default=12, help="Maximum seconds of a slice"
-    )
-    parser.add_argument(
-        "--input_dir",
-        "-i",
-        type=str,
-        default="inputs",
-        help="Directory of input wav files",
-    )
-    parser.add_argument(
-        "--model_name",
-        type=str,
-        required=True,
-        help="The result will be in Data/{model_name}/raw/ (if Data is dataset_root in configs/paths.yml)",
-    )
-    parser.add_argument(
-        "--min_silence_dur_ms",
-        "-s",
-        type=int,
-        default=700,
-        help="Silence above this duration (ms) is considered as a split point.",
-    )
-    parser.add_argument(
-        "--time_suffix",
-        "-t",
-        action='store_true',
-        help="Make the filename end with -start_ms-end_ms when saving wav.",
-    )
-    args = parser.parse_args()
-
-    with open(Path("configs/paths.yml"), "r", encoding="utf-8") as f:
-        path_config: dict[str, str] = yaml.safe_load(f.read())
-        dataset_root = path_config["dataset_root"]
-
-<<<<<<< HEAD
-    model_name = str(args.model_name)
-    input_dir = Path(args.input_dir)
-    output_dir = Path(dataset_root) / model_name / "raw"
-    min_sec: float = args.min_sec
-    max_sec: float = args.max_sec
-    min_silence_dur_ms: int = args.min_silence_dur_ms
-=======
-    input_dir = args.input_dir
-    output_dir = os.path.join(dataset_root, args.model_name, "raw")
-    min_sec = args.min_sec
-    max_sec = args.max_sec
-    min_silence_dur_ms = args.min_silence_dur_ms
-    time_suffix = args.time_suffix
->>>>>>> a91c7aa1
-
-    wav_files = Path(input_dir).glob("**/*.wav")
-    wav_files = list(wav_files)
-    logger.info(f"Found {len(wav_files)} wav files.")
-    if output_dir.exists():
-        logger.warning(f"Output directory {output_dir} already exists, deleting...")
-        shutil.rmtree(output_dir)
-
-    total_sec = 0
-    total_count = 0
-    for wav_file in tqdm(wav_files, file=SAFE_STDOUT):
-        time_sec, count = split_wav(
-            audio_file=wav_file,
-            target_dir=output_dir,
-            min_sec=min_sec,
-            max_sec=max_sec,
-            min_silence_dur_ms=min_silence_dur_ms,
-            time_suffix=time_suffix,
-        )
-        total_sec += time_sec
-        total_count += count
-
-    logger.info(
-        f"Slice done! Total time: {total_sec / 60:.2f} min, {total_count} files."
-    )
+import argparse
+import shutil
+from pathlib import Path
+
+import soundfile as sf
+import torch
+import yaml
+from tqdm import tqdm
+
+from style_bert_vits2.logging import logger
+from style_bert_vits2.utils.stdout_wrapper import SAFE_STDOUT
+
+
+# TODO: 並列処理による高速化
+
+vad_model, utils = torch.hub.load(
+    repo_or_dir="snakers4/silero-vad",
+    model="silero_vad",
+    onnx=True,
+    trust_repo=True,
+)
+
+(get_speech_timestamps, _, read_audio, *_) = utils
+
+
+def get_stamps(
+    audio_file: Path,
+    min_silence_dur_ms: int = 700,
+    min_sec: float = 2,
+    max_sec: float = 12,
+):
+    """
+    min_silence_dur_ms: int (ミリ秒):
+        このミリ秒数以上を無音だと判断する。
+        逆に、この秒数以下の無音区間では区切られない。
+        小さくすると、音声がぶつ切りに小さくなりすぎ、
+        大きくすると音声一つ一つが長くなりすぎる。
+        データセットによってたぶん要調整。
+    min_sec: float (秒):
+        この秒数より小さい発話は無視する。
+    max_sec: float (秒):
+        この秒数より大きい発話は無視する。
+    """
+
+    sampling_rate = 16000  # 16kHzか8kHzのみ対応
+
+    min_ms = int(min_sec * 1000)
+
+    wav = read_audio(str(audio_file), sampling_rate=sampling_rate)
+    speech_timestamps = get_speech_timestamps(
+        wav,
+        vad_model,
+        sampling_rate=sampling_rate,
+        min_silence_duration_ms=min_silence_dur_ms,
+        min_speech_duration_ms=min_ms,
+        max_speech_duration_s=max_sec,
+    )
+
+    return speech_timestamps
+
+
+def split_wav(
+    audio_file: Path,
+    target_dir: Path,
+    min_sec: float = 2,
+    max_sec: float = 12,
+    min_silence_dur_ms: int = 700,
+    time_suffix: bool = False,
+) -> tuple[float, int]:
+    margin: int = 200  # ミリ秒単位で、音声の前後に余裕を持たせる
+    speech_timestamps = get_stamps(
+        audio_file,
+        min_silence_dur_ms=min_silence_dur_ms,
+        min_sec=min_sec,
+        max_sec=max_sec,
+    )
+
+    data, sr = sf.read(audio_file)
+
+    total_ms = len(data) / sr * 1000
+
+    file_name = audio_file.stem
+    target_dir.mkdir(parents=True, exist_ok=True)
+
+    total_time_ms: float = 0
+    count = 0
+
+    # タイムスタンプに従って分割し、ファイルに保存
+    for i, ts in enumerate(speech_timestamps):
+        start_ms = max(ts["start"] / 16 - margin, 0)
+        end_ms = min(ts["end"] / 16 + margin, total_ms)
+
+        start_sample = int(start_ms / 1000 * sr)
+        end_sample = int(end_ms / 1000 * sr)
+        segment = data[start_sample:end_sample]
+
+        if time_suffix:
+            file = f"{file_name}-{int(start_ms)}-{int(end_ms)}.wav"
+        else:
+            file = f"{file_name}-{i}.wav"
+        sf.write(str(target_dir / file), segment, sr)
+        total_time_ms += end_ms - start_ms
+        count += 1
+
+    return total_time_ms / 1000, count
+
+
+if __name__ == "__main__":
+    parser = argparse.ArgumentParser()
+    parser.add_argument(
+        "--min_sec", "-m", type=float, default=2, help="Minimum seconds of a slice"
+    )
+    parser.add_argument(
+        "--max_sec", "-M", type=float, default=12, help="Maximum seconds of a slice"
+    )
+    parser.add_argument(
+        "--input_dir",
+        "-i",
+        type=str,
+        default="inputs",
+        help="Directory of input wav files",
+    )
+    parser.add_argument(
+        "--model_name",
+        type=str,
+        required=True,
+        help="The result will be in Data/{model_name}/raw/ (if Data is dataset_root in configs/paths.yml)",
+    )
+    parser.add_argument(
+        "--min_silence_dur_ms",
+        "-s",
+        type=int,
+        default=700,
+        help="Silence above this duration (ms) is considered as a split point.",
+    )
+    parser.add_argument(
+        "--time_suffix",
+        "-t",
+        action="store_true",
+        help="Make the filename end with -start_ms-end_ms when saving wav.",
+    )
+    args = parser.parse_args()
+
+    with open(Path("configs/paths.yml"), "r", encoding="utf-8") as f:
+        path_config: dict[str, str] = yaml.safe_load(f.read())
+        dataset_root = path_config["dataset_root"]
+
+    model_name = str(args.model_name)
+    input_dir = Path(args.input_dir)
+    output_dir = Path(dataset_root) / model_name / "raw"
+    min_sec: float = args.min_sec
+    max_sec: float = args.max_sec
+    min_silence_dur_ms: int = args.min_silence_dur_ms
+    time_suffix: bool = args.time_suffix
+
+    wav_files = Path(input_dir).glob("**/*.wav")
+    wav_files = list(wav_files)
+    logger.info(f"Found {len(wav_files)} wav files.")
+    if output_dir.exists():
+        logger.warning(f"Output directory {output_dir} already exists, deleting...")
+        shutil.rmtree(output_dir)
+
+    total_sec = 0
+    total_count = 0
+    for wav_file in tqdm(wav_files, file=SAFE_STDOUT):
+        time_sec, count = split_wav(
+            audio_file=wav_file,
+            target_dir=output_dir,
+            min_sec=min_sec,
+            max_sec=max_sec,
+            min_silence_dur_ms=min_silence_dur_ms,
+            time_suffix=time_suffix,
+        )
+        total_sec += time_sec
+        total_count += count
+
+    logger.info(
+        f"Slice done! Total time: {total_sec / 60:.2f} min, {total_count} files."
+    )