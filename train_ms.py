import os
import json
import argparse
import itertools
import math
import torch
from torch import nn, optim
from torch.nn import functional as F
from torch.utils.data import DataLoader
from torch.utils.tensorboard import SummaryWriter
import torch.multiprocessing as mp
import torch.distributed as dist
from torch.nn.parallel import DistributedDataParallel as DDP
from torch.cuda.amp import autocast, GradScaler
from tqdm import tqdm
import logging

logging.getLogger("numba").setLevel(logging.WARNING)
import commons
import utils
from data_utils import (
    TextAudioSpeakerLoader,
    TextAudioSpeakerCollate,
    DistributedBucketSampler,
)
from models import (
    SynthesizerTrn,
    MultiPeriodDiscriminator,
    DurationDiscriminator,
)
from losses import generator_loss, discriminator_loss, feature_loss, kl_loss
from mel_processing import mel_spectrogram_torch, spec_to_mel_torch
from text.symbols import symbols

os.environ["NCCL_P2P_DISABLE"] = 1  # Avoid training problem.
<<<<<<< HEAD

=======
torch.backends.cuda.matmul.allow_tf32 = True
torch.backends.cudnn.allow_tf32 = (
    True  # If encontered training problem,please try to disable TF32.
)
torch.set_float32_matmul_precision("medium")
>>>>>>> c80621c7
torch.backends.cudnn.benchmark = True
torch.backends.cuda.sdp_kernel("flash")
torch.backends.cuda.enable_flash_sdp(True)
torch.backends.cuda.enable_mem_efficient_sdp(
    True
)  # Not avaliable if torch version is lower than 2.0
torch.backends.cuda.enable_math_sdp(True)
global_step = 0


def run():
    dist.init_process_group(
        backend="nccl", init_method="env://"
    )  # Use torchrun instead of mp.spawn
    rank = dist.get_rank()
    n_gpus = dist.get_world_size()
    hps = utils.get_hparams()
    torch.manual_seed(hps.train.seed)
    torch.cuda.set_device(rank)
    global global_step
    if rank == 0:
        logger = utils.get_logger(hps.model_dir)
        logger.info(hps)
        utils.check_git_hash(hps.model_dir)
        writer = SummaryWriter(log_dir=hps.model_dir)
        writer_eval = SummaryWriter(log_dir=os.path.join(hps.model_dir, "eval"))
    train_dataset = TextAudioSpeakerLoader(hps.data.training_files, hps.data)
    train_sampler = DistributedBucketSampler(
        train_dataset,
        hps.train.batch_size,
        [32, 300, 400, 500, 600, 700, 800, 900, 1000],
        num_replicas=n_gpus,
        rank=rank,
        shuffle=True,
    )
    collate_fn = TextAudioSpeakerCollate()
    train_loader = DataLoader(
        train_dataset,
        num_workers=16,
        shuffle=False,
        pin_memory=True,
        collate_fn=collate_fn,
        batch_sampler=train_sampler,
        persistent_workers=True,
        prefetch_factor=4,
    )  # 128G Memory suitable loader.
    if rank == 0:
        eval_dataset = TextAudioSpeakerLoader(hps.data.validation_files, hps.data)
        eval_loader = DataLoader(
            eval_dataset,
            num_workers=0,
            shuffle=False,
            batch_size=1,
            pin_memory=True,
            drop_last=False,
            collate_fn=collate_fn,
        )
    if (
        "use_noise_scaled_mas" in hps.model.keys()
        and hps.model.use_noise_scaled_mas == True
    ):
        print("Using noise scaled MAS for VITS2")
        use_noise_scaled_mas = True
        mas_noise_scale_initial = 0.01
        noise_scale_delta = 2e-6
    else:
        print("Using normal MAS for VITS1")
        use_noise_scaled_mas = False
        mas_noise_scale_initial = 0.0
        noise_scale_delta = 0.0
    if (
        "use_duration_discriminator" in hps.model.keys()
        and hps.model.use_duration_discriminator == True
    ):
        print("Using duration discriminator for VITS2")
        use_duration_discriminator = True
        net_dur_disc = DurationDiscriminator(
            hps.model.hidden_channels,
            hps.model.hidden_channels,
            3,
            0.1,
            gin_channels=hps.model.gin_channels if hps.data.n_speakers != 0 else 0,
        ).cuda(rank)
    if (
        "use_spk_conditioned_encoder" in hps.model.keys()
        and hps.model.use_spk_conditioned_encoder == True
    ):
        if hps.data.n_speakers == 0:
            raise ValueError(
                "n_speakers must be > 0 when using spk conditioned encoder to train multi-speaker model"
            )
        use_spk_conditioned_encoder = True
    else:
        print("Using normal encoder for VITS1")
        use_spk_conditioned_encoder = False

    net_g = SynthesizerTrn(
        len(symbols),
        hps.data.filter_length // 2 + 1,
        hps.train.segment_size // hps.data.hop_length,
        n_speakers=hps.data.n_speakers,
        mas_noise_scale_initial=mas_noise_scale_initial,
        noise_scale_delta=noise_scale_delta,
        **hps.model,
    ).cuda(rank)

    net_d = MultiPeriodDiscriminator(hps.model.use_spectral_norm).cuda(rank)
    optim_g = torch.optim.AdamW(
        filter(lambda p: p.requires_grad, net_g.parameters()),
        hps.train.learning_rate,
        betas=hps.train.betas,
        eps=hps.train.eps,
    )
    optim_d = torch.optim.AdamW(
        net_d.parameters(),
        hps.train.learning_rate,
        betas=hps.train.betas,
        eps=hps.train.eps,
    )
    if net_dur_disc is not None:
        optim_dur_disc = torch.optim.AdamW(
            net_dur_disc.parameters(),
            hps.train.learning_rate,
            betas=hps.train.betas,
            eps=hps.train.eps,
        )
    else:
        optim_dur_disc = None
    net_g = DDP(net_g, device_ids=[rank], find_unused_parameters=True)
    net_d = DDP(net_d, device_ids=[rank], find_unused_parameters=True)
    if net_dur_disc is not None:
        net_dur_disc = DDP(net_dur_disc, device_ids=[rank], find_unused_parameters=True)
    try:
        if net_dur_disc is not None:
            _, _, _, epoch_str = utils.load_checkpoint(
                utils.latest_checkpoint_path(hps.model_dir, "DUR_*.pth"),
                net_dur_disc,
                optim_dur_disc,
                skip_optimizer=True,
            )
        _, optim_g, _, epoch_str = utils.load_checkpoint(
            utils.latest_checkpoint_path(hps.model_dir, "G_*.pth"),
            net_g,
            optim_g,
            skip_optimizer=True,
        )
        _, optim_d, _, epoch_str = utils.load_checkpoint(
            utils.latest_checkpoint_path(hps.model_dir, "D_*.pth"),
            net_d,
            optim_d,
            skip_optimizer=True,
        )

        epoch_str = max(epoch_str, 1)
        global_step = (epoch_str - 1) * len(train_loader)
    except Exception as e:
        print(e)
        epoch_str = 1
        global_step = 0

    scheduler_g = torch.optim.lr_scheduler.ExponentialLR(
        optim_g, gamma=hps.train.lr_decay, last_epoch=epoch_str - 2
    )
    scheduler_d = torch.optim.lr_scheduler.ExponentialLR(
        optim_d, gamma=hps.train.lr_decay, last_epoch=epoch_str - 2
    )
    if net_dur_disc is not None:
        scheduler_dur_disc = torch.optim.lr_scheduler.ExponentialLR(
            optim_dur_disc, gamma=hps.train.lr_decay, last_epoch=epoch_str - 2
        )
    else:
        scheduler_dur_disc = None
    scaler = GradScaler(enabled=hps.train.fp16_run)

    for epoch in range(epoch_str, hps.train.epochs + 1):
        if rank == 0:
            train_and_evaluate(
                rank,
                epoch,
                hps,
                [net_g, net_d, net_dur_disc],
                [optim_g, optim_d, optim_dur_disc],
                [scheduler_g, scheduler_d, scheduler_dur_disc],
                scaler,
                [train_loader, eval_loader],
                logger,
                [writer, writer_eval],
            )
        else:
            train_and_evaluate(
                rank,
                epoch,
                hps,
                [net_g, net_d, net_dur_disc],
                [optim_g, optim_d, optim_dur_disc],
                [scheduler_g, scheduler_d, scheduler_dur_disc],
                scaler,
                [train_loader, None],
                None,
                None,
            )
        scheduler_g.step()
        scheduler_d.step()
        if net_dur_disc is not None:
            scheduler_dur_disc.step()


def train_and_evaluate(
    rank, epoch, hps, nets, optims, schedulers, scaler, loaders, logger, writers
):
    net_g, net_d, net_dur_disc = nets
    optim_g, optim_d, optim_dur_disc = optims
    scheduler_g, scheduler_d, scheduler_dur_disc = schedulers
    train_loader, eval_loader = loaders
    if writers is not None:
        writer, writer_eval = writers

    train_loader.batch_sampler.set_epoch(epoch)
    global global_step

    net_g.train()
    net_d.train()
    if net_dur_disc is not None:
        net_dur_disc.train()
    for batch_idx, (
        x,
        x_lengths,
        spec,
        spec_lengths,
        y,
        y_lengths,
        speakers,
        tone,
        language,
        bert,
        ja_bert,
    ) in tqdm(enumerate(train_loader)):
        if net_g.module.use_noise_scaled_mas:
            current_mas_noise_scale = (
                net_g.module.mas_noise_scale_initial
                - net_g.module.noise_scale_delta * global_step
            )
            net_g.module.current_mas_noise_scale = max(current_mas_noise_scale, 0.0)
        x, x_lengths = x.cuda(rank, non_blocking=True), x_lengths.cuda(
            rank, non_blocking=True
        )
        spec, spec_lengths = spec.cuda(rank, non_blocking=True), spec_lengths.cuda(
            rank, non_blocking=True
        )
        y, y_lengths = y.cuda(rank, non_blocking=True), y_lengths.cuda(
            rank, non_blocking=True
        )
        speakers = speakers.cuda(rank, non_blocking=True)
        tone = tone.cuda(rank, non_blocking=True)
        language = language.cuda(rank, non_blocking=True)
        bert = bert.cuda(rank, non_blocking=True)
        ja_bert = ja_bert.cuda(rank, non_blocking=True)

        with autocast(enabled=hps.train.fp16_run):
            (
                y_hat,
                l_length,
                attn,
                ids_slice,
                x_mask,
                z_mask,
                (z, z_p, m_p, logs_p, m_q, logs_q),
                (hidden_x, logw, logw_),
            ) = net_g(
                x,
                x_lengths,
                spec,
                spec_lengths,
                speakers,
                tone,
                language,
                bert,
                ja_bert,
            )
            mel = spec_to_mel_torch(
                spec,
                hps.data.filter_length,
                hps.data.n_mel_channels,
                hps.data.sampling_rate,
                hps.data.mel_fmin,
                hps.data.mel_fmax,
            )
            y_mel = commons.slice_segments(
                mel, ids_slice, hps.train.segment_size // hps.data.hop_length
            )
            y_hat_mel = mel_spectrogram_torch(
                y_hat.squeeze(1),
                hps.data.filter_length,
                hps.data.n_mel_channels,
                hps.data.sampling_rate,
                hps.data.hop_length,
                hps.data.win_length,
                hps.data.mel_fmin,
                hps.data.mel_fmax,
            )

            y = commons.slice_segments(
                y, ids_slice * hps.data.hop_length, hps.train.segment_size
            )  # slice

            # Discriminator
            y_d_hat_r, y_d_hat_g, _, _ = net_d(y, y_hat.detach())
            with autocast(enabled=False):
                loss_disc, losses_disc_r, losses_disc_g = discriminator_loss(
                    y_d_hat_r, y_d_hat_g
                )
                loss_disc_all = loss_disc
            if net_dur_disc is not None:
                y_dur_hat_r, y_dur_hat_g = net_dur_disc(
                    hidden_x.detach(), x_mask.detach(), logw.detach(), logw_.detach()
                )
                with autocast(enabled=False):
                    # TODO: I think need to mean using the mask, but for now, just mean all
                    (
                        loss_dur_disc,
                        losses_dur_disc_r,
                        losses_dur_disc_g,
                    ) = discriminator_loss(y_dur_hat_r, y_dur_hat_g)
                    loss_dur_disc_all = loss_dur_disc
                optim_dur_disc.zero_grad()
                scaler.scale(loss_dur_disc_all).backward()
                scaler.unscale_(optim_dur_disc)
                grad_norm_dur_disc = commons.clip_grad_value_(
                    net_dur_disc.parameters(), None
                )
                scaler.step(optim_dur_disc)

        optim_d.zero_grad()
        scaler.scale(loss_disc_all).backward()
        scaler.unscale_(optim_d)
        grad_norm_d = commons.clip_grad_value_(net_d.parameters(), None)
        scaler.step(optim_d)

        with autocast(enabled=hps.train.fp16_run):
            # Generator
            y_d_hat_r, y_d_hat_g, fmap_r, fmap_g = net_d(y, y_hat)
            if net_dur_disc is not None:
                y_dur_hat_r, y_dur_hat_g = net_dur_disc(hidden_x, x_mask, logw, logw_)
            with autocast(enabled=False):
                loss_dur = torch.sum(l_length.float())
                loss_mel = F.l1_loss(y_mel, y_hat_mel) * hps.train.c_mel
                loss_kl = kl_loss(z_p, logs_q, m_p, logs_p, z_mask) * hps.train.c_kl

                loss_fm = feature_loss(fmap_r, fmap_g)
                loss_gen, losses_gen = generator_loss(y_d_hat_g)
                loss_gen_all = loss_gen + loss_fm + loss_mel + loss_dur + loss_kl
                if net_dur_disc is not None:
                    loss_dur_gen, losses_dur_gen = generator_loss(y_dur_hat_g)
                    loss_gen_all += loss_dur_gen
        optim_g.zero_grad()
        scaler.scale(loss_gen_all).backward()
        scaler.unscale_(optim_g)
        grad_norm_g = commons.clip_grad_value_(net_g.parameters(), None)
        scaler.step(optim_g)
        scaler.update()

        if rank == 0:
            if global_step % hps.train.log_interval == 0:
                lr = optim_g.param_groups[0]["lr"]
                losses = [loss_disc, loss_gen, loss_fm, loss_mel, loss_dur, loss_kl]
                logger.info(
                    "Train Epoch: {} [{:.0f}%]".format(
                        epoch, 100.0 * batch_idx / len(train_loader)
                    )
                )
                logger.info([x.item() for x in losses] + [global_step, lr])

                scalar_dict = {
                    "loss/g/total": loss_gen_all,
                    "loss/d/total": loss_disc_all,
                    "learning_rate": lr,
                    "grad_norm_d": grad_norm_d,
                    "grad_norm_g": grad_norm_g,
                }
                scalar_dict.update(
                    {
                        "loss/g/fm": loss_fm,
                        "loss/g/mel": loss_mel,
                        "loss/g/dur": loss_dur,
                        "loss/g/kl": loss_kl,
                    }
                )
                scalar_dict.update(
                    {"loss/g/{}".format(i): v for i, v in enumerate(losses_gen)}
                )
                scalar_dict.update(
                    {"loss/d_r/{}".format(i): v for i, v in enumerate(losses_disc_r)}
                )
                scalar_dict.update(
                    {"loss/d_g/{}".format(i): v for i, v in enumerate(losses_disc_g)}
                )

                image_dict = {
                    "slice/mel_org": utils.plot_spectrogram_to_numpy(
                        y_mel[0].data.cpu().numpy()
                    ),
                    "slice/mel_gen": utils.plot_spectrogram_to_numpy(
                        y_hat_mel[0].data.cpu().numpy()
                    ),
                    "all/mel": utils.plot_spectrogram_to_numpy(
                        mel[0].data.cpu().numpy()
                    ),
                    "all/attn": utils.plot_alignment_to_numpy(
                        attn[0, 0].data.cpu().numpy()
                    ),
                }
                utils.summarize(
                    writer=writer,
                    global_step=global_step,
                    images=image_dict,
                    scalars=scalar_dict,
                )

            if global_step % hps.train.eval_interval == 0:
                evaluate(hps, net_g, eval_loader, writer_eval)
                utils.save_checkpoint(
                    net_g,
                    optim_g,
                    hps.train.learning_rate,
                    epoch,
                    os.path.join(hps.model_dir, "G_{}.pth".format(global_step)),
                )
                utils.save_checkpoint(
                    net_d,
                    optim_d,
                    hps.train.learning_rate,
                    epoch,
                    os.path.join(hps.model_dir, "D_{}.pth".format(global_step)),
                )
                if net_dur_disc is not None:
                    utils.save_checkpoint(
                        net_dur_disc,
                        optim_dur_disc,
                        hps.train.learning_rate,
                        epoch,
                        os.path.join(hps.model_dir, "DUR_{}.pth".format(global_step)),
                    )
                keep_ckpts = getattr(hps.train, "keep_ckpts", 5)
                if keep_ckpts > 0:
                    utils.clean_checkpoints(
                        path_to_models=hps.model_dir,
                        n_ckpts_to_keep=keep_ckpts,
                        sort_by_time=True,
                    )

        global_step += 1

    if rank == 0:
        logger.info("====> Epoch: {}".format(epoch))


def evaluate(hps, generator, eval_loader, writer_eval):
    generator.eval()
    image_dict = {}
    audio_dict = {}
    print("Evaluating ...")
    with torch.no_grad():
        for batch_idx, (
            x,
            x_lengths,
            spec,
            spec_lengths,
            y,
            y_lengths,
            speakers,
            tone,
            language,
            bert,
            ja_bert,
        ) in enumerate(eval_loader):
            x, x_lengths = x.cuda(), x_lengths.cuda()
            spec, spec_lengths = spec.cuda(), spec_lengths.cuda()
            y, y_lengths = y.cuda(), y_lengths.cuda()
            speakers = speakers.cuda()
            bert = bert.cuda()
            ja_bert = ja_bert.cuda()
            tone = tone.cuda()
            language = language.cuda()
            for use_sdp in [True, False]:
                y_hat, attn, mask, *_ = generator.module.infer(
                    x,
                    x_lengths,
                    speakers,
                    tone,
                    language,
                    bert,
                    ja_bert,
                    y=spec,
                    max_len=1000,
                    sdp_ratio=0.0 if not use_sdp else 1.0,
                )
                y_hat_lengths = mask.sum([1, 2]).long() * hps.data.hop_length

                mel = spec_to_mel_torch(
                    spec,
                    hps.data.filter_length,
                    hps.data.n_mel_channels,
                    hps.data.sampling_rate,
                    hps.data.mel_fmin,
                    hps.data.mel_fmax,
                )
                y_hat_mel = mel_spectrogram_torch(
                    y_hat.squeeze(1).float(),
                    hps.data.filter_length,
                    hps.data.n_mel_channels,
                    hps.data.sampling_rate,
                    hps.data.hop_length,
                    hps.data.win_length,
                    hps.data.mel_fmin,
                    hps.data.mel_fmax,
                )
                image_dict.update(
                    {
                        f"gen/mel_{batch_idx}": utils.plot_spectrogram_to_numpy(
                            y_hat_mel[0].cpu().numpy()
                        )
                    }
                )
                audio_dict.update(
                    {
                        f"gen/audio_{batch_idx}_{use_sdp}": y_hat[
                            0, :, : y_hat_lengths[0]
                        ]
                    }
                )
                image_dict.update(
                    {
                        f"gt/mel_{batch_idx}": utils.plot_spectrogram_to_numpy(
                            mel[0].cpu().numpy()
                        )
                    }
                )
                audio_dict.update({f"gt/audio_{batch_idx}": y[0, :, : y_lengths[0]]})

    utils.summarize(
        writer=writer_eval,
        global_step=global_step,
        images=image_dict,
        audios=audio_dict,
        audio_sampling_rate=hps.data.sampling_rate,
    )
    generator.train()


if __name__ == "__main__":
    run()<|MERGE_RESOLUTION|>--- conflicted
+++ resolved
@@ -33,15 +33,11 @@
 from text.symbols import symbols
 
 os.environ["NCCL_P2P_DISABLE"] = 1  # Avoid training problem.
-<<<<<<< HEAD
-
-=======
 torch.backends.cuda.matmul.allow_tf32 = True
 torch.backends.cudnn.allow_tf32 = (
     True  # If encontered training problem,please try to disable TF32.
 )
 torch.set_float32_matmul_precision("medium")
->>>>>>> c80621c7
 torch.backends.cudnn.benchmark = True
 torch.backends.cuda.sdp_kernel("flash")
 torch.backends.cuda.enable_flash_sdp(True)
